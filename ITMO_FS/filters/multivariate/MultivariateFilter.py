--- conflicted
+++ resolved
@@ -90,10 +90,6 @@
             self.selected_features = np.append(self.selected_features, free_features[to_add])
             free_features = np.delete(free_features, to_add)
 
-<<<<<<< HEAD
-    def transform(self, X):
-=======
-
     def transform(self, X):
         """
             Transform given data by slicing it with selected features.
@@ -110,5 +106,4 @@
 
         """
 
->>>>>>> 6a6d38e1
         return X[:, self.selected_features]